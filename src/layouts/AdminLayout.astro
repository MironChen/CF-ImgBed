---
import BaseLayout from '~/layouts/BaseLayout.astro';

interface Props {
    title?: string;
}

const { title = '后台管理 - ImgBed' } = Astro.props;
const currentPath = Astro.url.pathname;

const navItems = [
<<<<<<< HEAD
    { href: '/admin', label: '仪表盘' },
    { href: '/admin/images', label: '图片管理' },
    { href: '/admin/api-keys', label: 'API Keys' },
    { href: '/admin/settings', label: '设置' },
];

// CSS classes for navigation item states
const activeClass = 'bg-text text-background border font-semibold';
const inactiveClass =
    'bg-background text-text hover:bg-text hover:text-background border-transparent hover:border';
---

<BaseLayout title={title}>
    <div class="flex min-h-screen relative">
        {/* Hamburger button for mobile */}
        <button
            id="mobile-menu-button"
            class="md:hidden fixed top-4 left-4 z-40 p-2 bg-background border border-border rounded text-text"
        >
            <svg
                xmlns="http://www.w3.org/2000/svg"
                fill="none"
                viewBox="0 0 24 24"
                stroke-width="1.5"
                stroke="currentColor"
                class="w-6 h-6"
            >
                <path
                    stroke-linecap="round"
                    stroke-linejoin="round"
                    d="M3.75 6.75h16.5M3.75 12h16.5m-16.5 5.25h16.5"></path>
            </svg>
        </button>

        {/* Sidebar */}
        <aside
            id="admin-sidebar"
            class="fixed inset-y-0 left-0 z-30 w-64 bg-background border-r border-border p-4 transform -translate-x-full md:relative md:translate-x-0 transition-transform duration-300 ease-in-out"
        >
            <h2 class="text-xl font-semibold mb-6 mt-10 md:mt-0">后台管理</h2>
            <nav>
                <ul class="space-y-2">
                    {
                        navItems.map((item) => {
                            let itemIsActive = false;
                            if (item.href === '/admin') {
                                itemIsActive = currentPath === '/admin';
                            } else {
                                itemIsActive = currentPath.startsWith(
                                    item.href,
                                );
                            }

                            return (
                                <li>
                                    <a
                                        href={item.href}
                                        class:list={[
                                            'block p-2 transition-colors border rounded-md',
                                            itemIsActive
                                                ? activeClass
                                                : inactiveClass,
                                        ]}
                                    >
                                        {item.label}
                                    </a>
                                </li>
                            );
                        })
                    }
                    <li>
                        <a
                            href="/"
                            class:list={[
                                'block p-2 transition-colors border mt-4 rounded-md',
                                inactiveClass,
                            ]}>返回主站</a
                        >
                    </li>
                    <li class="pt-4 mt-4 border-t border-border">
                        <button
                            id="logout-button"
                            type="button"
                            class="w-full text-left block p-2 transition-colors border border-red-500 text-red-500 hover:bg-red-500 hover:text-white rounded-md focus:outline-none focus:ring-2 focus:ring-offset-2 focus:ring-red-500"
                        >
                            退出登录
                        </button>
                    </li>
                </ul>
            </nav>
        </aside>

        {/* Main content */}
        <main class="flex-1 p-6 pt-20 md:pt-8 md:p-8 bg-background md:ml-0">
            {/* Adjusted padding for mobile due to fixed hamburger */}
            <slot />
        </main>
    </div>

    <script>
        import { actions } from 'astro:actions'; // Import actions for client-side script

        const menuButton = document.getElementById('mobile-menu-button');
        const sidebar = document.getElementById('admin-sidebar');
        const mainContent = document.querySelector('main'); // Or add an ID to main
        const logoutButton = document.getElementById(
            'logout-button',
        ) as HTMLButtonElement | null;

        if (menuButton && sidebar) {
            menuButton.addEventListener('click', () => {
                sidebar.classList.toggle('-translate-x-full');
                // Optional: Add an overlay or dim the main content when sidebar is open on mobile
            });

            // Close sidebar when clicking outside of it on mobile
            document.addEventListener('click', (event) => {
                const isClickInsideSidebar = sidebar.contains(
                    event.target as Node,
                );
                const isClickOnMenuButton = menuButton.contains(
                    event.target as Node,
                );

                if (
                    !isClickInsideSidebar &&
                    !isClickOnMenuButton &&
                    !sidebar.classList.contains('-translate-x-full')
                ) {
                    if (window.innerWidth < 768) {
                        // md breakpoint in Tailwind is 768px
                        sidebar.classList.add('-translate-x-full');
                    }
                }
            });
=======
  { href: "/admin", label: "仪表盘", icon: "dashboard" },
  { href: "/admin/images", label: "图片管理", icon: "photo_library" },
  { href: "/admin/api-keys", label: "API Keys", icon: "vpn_key" },
  { href: "/admin/settings", label: "设置", icon: "settings" },
];

// CSS classes for navigation item states - Optimized
const activeClass = "bg-gray-200 dark:bg-gray-700 text-gray-900 dark:text-gray-50 font-semibold shadow-sm"; // Added shadow, distinct bg/text
const inactiveClass = "text-gray-600 dark:text-gray-300 hover:bg-gray-100 dark:hover:bg-gray-700 hover:text-gray-900 dark:hover:text-gray-50"; // Softer hover, clear text

---

<BaseLayout title={title}>
  <div class="flex min-h-screen relative">
    {/* Hamburger button for mobile */}
    <button id="mobile-menu-button" class="md:hidden fixed top-4 left-4 z-40 p-2 bg-background border border-border rounded text-text">
      <svg xmlns="http://www.w3.org/2000/svg" fill="none" viewBox="0 0 24 24" stroke-width="1.5" stroke="currentColor" class="w-6 h-6">
        <path stroke-linecap="round" stroke-linejoin="round" d="M3.75 6.75h16.5M3.75 12h16.5m-16.5 5.25h16.5" />
      </svg>
    </button>

    {/* Sidebar - Optimized shadow and padding */}
    <aside id="admin-sidebar" class="fixed inset-y-0 left-0 z-30 w-64 bg-background border-r border-border p-5 shadow-xl transform -translate-x-full md:relative md:translate-x-0 transition-transform duration-300 ease-in-out">
      <h2 class="text-xl font-semibold mb-8 mt-10 md:mt-2 text-gray-800 dark:text-gray-100">后台管理</h2> {/* Adjusted margins and text color for emphasis */}
      <nav>
        <ul class="space-y-1.5"> {/* Slightly reduced space between items */}
          {navItems.map(item => {
            let itemIsActive = false;
            if (item.href === "/admin") {
              itemIsActive = currentPath === "/admin";
            } else {
              itemIsActive = currentPath.startsWith(item.href);
            }

            return (
                <li>
                  <a
                      href={item.href}
                      class:list={[
                        "flex items-center py-2.5 px-3.5 transition-all duration-200 ease-in-out text-sm rounded-lg",
                        itemIsActive ? activeClass : inactiveClass
                      ]}
                  >
    <span
        class:list={[
          "material-symbols-outlined mr-3 text-base",
          { "icon-filled": itemIsActive }
        ]}
    >
      {item.icon}
    </span>
                    {item.label}
                  </a>
                </li>
            );
          })}
          <li>
            {/* Optimized "返回主站" link */}
            <a href="/" class:list={["flex items-center py-2.5 px-3.5 transition-all duration-200 ease-in-out text-sm rounded-lg mt-6 border-t border-border pt-5", inactiveClass]}>
              <span class="material-symbols-outlined mr-3 text-base">undo</span> {/* Icon for "返回主站" */}
              返回主站
            </a>
          </li>
          <li class="pt-4 mt-4 border-t border-border"> {/* This outer border-t might be redundant if the link above has pt-5 and border-t */}
             {/* Optimized "退出登录" button - consider removing outer li border-t if "返回主站" handles separation */}
            <button id="logout-button" type="button" class="w-full text-left flex items-center py-2.5 px-3.5 transition-all duration-200 ease-in-out text-sm rounded-lg text-red-600 dark:text-red-400 hover:bg-red-500 hover:text-white focus:bg-red-600 focus:text-white border border-red-500 hover:border-red-600 focus:outline-none focus:ring-2 focus:ring-offset-1 focus:ring-red-500 dark:hover:bg-red-600 dark:focus:bg-red-700">
              <span class="material-symbols-outlined mr-3 text-base">logout</span> {/* Icon for "退出登录" */}
              退出登录
            </button>
          </li>
        </ul>
      </nav>
    </aside>

    {/* Main content */}
    <main class="flex-1 p-6 pt-20 md:pt-8 md:p-8 bg-background md:ml-0"> {/* Adjusted padding for mobile due to fixed hamburger */}
      <slot />
    </main>
  </div>

  <script>
    import { actions } from 'astro:actions'; // Import actions for client-side script

    const menuButton = document.getElementById('mobile-menu-button');
    const sidebar = document.getElementById('admin-sidebar');
    const mainContent = document.querySelector('main'); // Or add an ID to main
    const logoutButton = document.getElementById('logout-button') as HTMLButtonElement | null;

    if (menuButton && sidebar) {
      menuButton.addEventListener('click', () => {
        sidebar.classList.toggle('-translate-x-full');
        // Optional: Add an overlay or dim the main content when sidebar is open on mobile
      });

      // Close sidebar when clicking outside of it on mobile
      document.addEventListener('click', (event) => {
        const isClickInsideSidebar = sidebar.contains(event.target as Node);
        const isClickOnMenuButton = menuButton.contains(event.target as Node);

        if (!isClickInsideSidebar && !isClickOnMenuButton && !sidebar.classList.contains('-translate-x-full')) {
          if (window.innerWidth < 768) { // md breakpoint in Tailwind is 768px
             sidebar.classList.add('-translate-x-full');
          }
        }
      });
    }

    logoutButton?.addEventListener('click', async () => {
      // No event.preventDefault() needed for a button click unless it's of type submit within a form we don't want to submit.
      try {
        // For actions with `accept: 'form'`, pass an empty FormData if no actual form fields are needed.
        const { data, error } = await actions.user.logout();

        if (error) {
          console.error('Logout action failed:', error);
          alert(`退出登录失败: ${error.message || '未知错误'}`);
          return;
>>>>>>> ad2ecffe
        }

        logoutButton?.addEventListener('click', async () => {
            // No event.preventDefault() needed for a button click unless it's of type submit within a form we don't want to submit.
            try {
                // For actions with `accept: 'form'`, pass an empty FormData if no actual form fields are needed.
                const { data, error } = await actions.user.logout();

                if (error) {
                    console.error('Logout action failed:', error);
                    alert(`退出登录失败: ${error.message || '未知错误'}`);
                    return;
                }

                if (data?.success) {
                    // Redirect to login page
                    window.location.href = data.redirectTo || '/login';
                } else {
                    alert('退出登录操作未成功。');
                }
            } catch (e: any) {
                console.error('Error during logout process:', e);
                alert(
                    `退出登录时发生客户端错误: ${e.message || '请检查控制台'}`,
                );
            }
        });
    </script>
</BaseLayout><|MERGE_RESOLUTION|>--- conflicted
+++ resolved
@@ -9,17 +9,17 @@
 const currentPath = Astro.url.pathname;
 
 const navItems = [
-<<<<<<< HEAD
-    { href: '/admin', label: '仪表盘' },
-    { href: '/admin/images', label: '图片管理' },
-    { href: '/admin/api-keys', label: 'API Keys' },
-    { href: '/admin/settings', label: '设置' },
+    { href: '/admin', label: '仪表盘', icon: 'dashboard' },
+    { href: '/admin/images', label: '图片管理', icon: 'photo_library' },
+    { href: '/admin/api-keys', label: 'API Keys', icon: 'vpn_key' },
+    { href: '/admin/settings', label: '设置', icon: 'settings' },
 ];
 
-// CSS classes for navigation item states
-const activeClass = 'bg-text text-background border font-semibold';
+// CSS classes for navigation item states - Optimized
+const activeClass =
+    'bg-gray-200 dark:bg-gray-700 text-gray-900 dark:text-gray-50 font-semibold shadow-sm'; // Added shadow, distinct bg/text
 const inactiveClass =
-    'bg-background text-text hover:bg-text hover:text-background border-transparent hover:border';
+    'text-gray-600 dark:text-gray-300 hover:bg-gray-100 dark:hover:bg-gray-700 hover:text-gray-900 dark:hover:text-gray-50'; // Softer hover, clear text
 ---
 
 <BaseLayout title={title}>
@@ -44,14 +44,20 @@
             </svg>
         </button>
 
-        {/* Sidebar */}
+        {/* Sidebar - Optimized shadow and padding */}
         <aside
             id="admin-sidebar"
-            class="fixed inset-y-0 left-0 z-30 w-64 bg-background border-r border-border p-4 transform -translate-x-full md:relative md:translate-x-0 transition-transform duration-300 ease-in-out"
+            class="fixed inset-y-0 left-0 z-30 w-64 bg-background border-r border-border p-5 shadow-xl transform -translate-x-full md:relative md:translate-x-0 transition-transform duration-300 ease-in-out"
         >
-            <h2 class="text-xl font-semibold mb-6 mt-10 md:mt-0">后台管理</h2>
+            <h2
+                class="text-xl font-semibold mb-8 mt-10 md:mt-2 text-gray-800 dark:text-gray-100"
+            >
+                后台管理
+            </h2>
+            {/* Adjusted margins and text color for emphasis */}
             <nav>
-                <ul class="space-y-2">
+                <ul class="space-y-1.5">
+                    {/* Slightly reduced space between items */}
                     {
                         navItems.map((item) => {
                             let itemIsActive = false;
@@ -68,12 +74,20 @@
                                     <a
                                         href={item.href}
                                         class:list={[
-                                            'block p-2 transition-colors border rounded-md',
+                                            'flex items-center py-2.5 px-3.5 transition-all duration-200 ease-in-out text-sm rounded-lg',
                                             itemIsActive
                                                 ? activeClass
                                                 : inactiveClass,
                                         ]}
                                     >
+                                        <span
+                                            class:list={[
+                                                'material-symbols-outlined mr-3 text-base',
+                                                { 'icon-filled': itemIsActive },
+                                            ]}
+                                        >
+                                            {item.icon}
+                                        </span>
                                         {item.label}
                                     </a>
                                 </li>
@@ -81,20 +95,39 @@
                         })
                     }
                     <li>
+                        {/* Optimized "返回主站" link */}
                         <a
                             href="/"
                             class:list={[
-                                'block p-2 transition-colors border mt-4 rounded-md',
+                                'flex items-center py-2.5 px-3.5 transition-all duration-200 ease-in-out text-sm rounded-lg mt-6 border-t border-border pt-5',
                                 inactiveClass,
-                            ]}>返回主站</a
+                            ]}
                         >
+                            <span
+                                class="material-symbols-outlined mr-3 text-base"
+                                >undo</span
+                            >
+                            {/* Icon for "返回主站" */}
+                            返回主站
+                        </a>
                     </li>
                     <li class="pt-4 mt-4 border-t border-border">
+                        {
+                            /* This outer border-t might be redundant if the link above has pt-5 and border-t */
+                        }
+                        {
+                            /* Optimized "退出登录" button - consider removing outer li border-t if "返回主站" handles separation */
+                        }
                         <button
                             id="logout-button"
                             type="button"
-                            class="w-full text-left block p-2 transition-colors border border-red-500 text-red-500 hover:bg-red-500 hover:text-white rounded-md focus:outline-none focus:ring-2 focus:ring-offset-2 focus:ring-red-500"
+                            class="w-full text-left flex items-center py-2.5 px-3.5 transition-all duration-200 ease-in-out text-sm rounded-lg text-red-600 dark:text-red-400 hover:bg-red-500 hover:text-white focus:bg-red-600 focus:text-white border border-red-500 hover:border-red-600 focus:outline-none focus:ring-2 focus:ring-offset-1 focus:ring-red-500 dark:hover:bg-red-600 dark:focus:bg-red-700"
                         >
+                            <span
+                                class="material-symbols-outlined mr-3 text-base"
+                                >logout</span
+                            >
+                            {/* Icon for "退出登录" */}
                             退出登录
                         </button>
                     </li>
@@ -145,125 +178,6 @@
                     }
                 }
             });
-=======
-  { href: "/admin", label: "仪表盘", icon: "dashboard" },
-  { href: "/admin/images", label: "图片管理", icon: "photo_library" },
-  { href: "/admin/api-keys", label: "API Keys", icon: "vpn_key" },
-  { href: "/admin/settings", label: "设置", icon: "settings" },
-];
-
-// CSS classes for navigation item states - Optimized
-const activeClass = "bg-gray-200 dark:bg-gray-700 text-gray-900 dark:text-gray-50 font-semibold shadow-sm"; // Added shadow, distinct bg/text
-const inactiveClass = "text-gray-600 dark:text-gray-300 hover:bg-gray-100 dark:hover:bg-gray-700 hover:text-gray-900 dark:hover:text-gray-50"; // Softer hover, clear text
-
----
-
-<BaseLayout title={title}>
-  <div class="flex min-h-screen relative">
-    {/* Hamburger button for mobile */}
-    <button id="mobile-menu-button" class="md:hidden fixed top-4 left-4 z-40 p-2 bg-background border border-border rounded text-text">
-      <svg xmlns="http://www.w3.org/2000/svg" fill="none" viewBox="0 0 24 24" stroke-width="1.5" stroke="currentColor" class="w-6 h-6">
-        <path stroke-linecap="round" stroke-linejoin="round" d="M3.75 6.75h16.5M3.75 12h16.5m-16.5 5.25h16.5" />
-      </svg>
-    </button>
-
-    {/* Sidebar - Optimized shadow and padding */}
-    <aside id="admin-sidebar" class="fixed inset-y-0 left-0 z-30 w-64 bg-background border-r border-border p-5 shadow-xl transform -translate-x-full md:relative md:translate-x-0 transition-transform duration-300 ease-in-out">
-      <h2 class="text-xl font-semibold mb-8 mt-10 md:mt-2 text-gray-800 dark:text-gray-100">后台管理</h2> {/* Adjusted margins and text color for emphasis */}
-      <nav>
-        <ul class="space-y-1.5"> {/* Slightly reduced space between items */}
-          {navItems.map(item => {
-            let itemIsActive = false;
-            if (item.href === "/admin") {
-              itemIsActive = currentPath === "/admin";
-            } else {
-              itemIsActive = currentPath.startsWith(item.href);
-            }
-
-            return (
-                <li>
-                  <a
-                      href={item.href}
-                      class:list={[
-                        "flex items-center py-2.5 px-3.5 transition-all duration-200 ease-in-out text-sm rounded-lg",
-                        itemIsActive ? activeClass : inactiveClass
-                      ]}
-                  >
-    <span
-        class:list={[
-          "material-symbols-outlined mr-3 text-base",
-          { "icon-filled": itemIsActive }
-        ]}
-    >
-      {item.icon}
-    </span>
-                    {item.label}
-                  </a>
-                </li>
-            );
-          })}
-          <li>
-            {/* Optimized "返回主站" link */}
-            <a href="/" class:list={["flex items-center py-2.5 px-3.5 transition-all duration-200 ease-in-out text-sm rounded-lg mt-6 border-t border-border pt-5", inactiveClass]}>
-              <span class="material-symbols-outlined mr-3 text-base">undo</span> {/* Icon for "返回主站" */}
-              返回主站
-            </a>
-          </li>
-          <li class="pt-4 mt-4 border-t border-border"> {/* This outer border-t might be redundant if the link above has pt-5 and border-t */}
-             {/* Optimized "退出登录" button - consider removing outer li border-t if "返回主站" handles separation */}
-            <button id="logout-button" type="button" class="w-full text-left flex items-center py-2.5 px-3.5 transition-all duration-200 ease-in-out text-sm rounded-lg text-red-600 dark:text-red-400 hover:bg-red-500 hover:text-white focus:bg-red-600 focus:text-white border border-red-500 hover:border-red-600 focus:outline-none focus:ring-2 focus:ring-offset-1 focus:ring-red-500 dark:hover:bg-red-600 dark:focus:bg-red-700">
-              <span class="material-symbols-outlined mr-3 text-base">logout</span> {/* Icon for "退出登录" */}
-              退出登录
-            </button>
-          </li>
-        </ul>
-      </nav>
-    </aside>
-
-    {/* Main content */}
-    <main class="flex-1 p-6 pt-20 md:pt-8 md:p-8 bg-background md:ml-0"> {/* Adjusted padding for mobile due to fixed hamburger */}
-      <slot />
-    </main>
-  </div>
-
-  <script>
-    import { actions } from 'astro:actions'; // Import actions for client-side script
-
-    const menuButton = document.getElementById('mobile-menu-button');
-    const sidebar = document.getElementById('admin-sidebar');
-    const mainContent = document.querySelector('main'); // Or add an ID to main
-    const logoutButton = document.getElementById('logout-button') as HTMLButtonElement | null;
-
-    if (menuButton && sidebar) {
-      menuButton.addEventListener('click', () => {
-        sidebar.classList.toggle('-translate-x-full');
-        // Optional: Add an overlay or dim the main content when sidebar is open on mobile
-      });
-
-      // Close sidebar when clicking outside of it on mobile
-      document.addEventListener('click', (event) => {
-        const isClickInsideSidebar = sidebar.contains(event.target as Node);
-        const isClickOnMenuButton = menuButton.contains(event.target as Node);
-
-        if (!isClickInsideSidebar && !isClickOnMenuButton && !sidebar.classList.contains('-translate-x-full')) {
-          if (window.innerWidth < 768) { // md breakpoint in Tailwind is 768px
-             sidebar.classList.add('-translate-x-full');
-          }
-        }
-      });
-    }
-
-    logoutButton?.addEventListener('click', async () => {
-      // No event.preventDefault() needed for a button click unless it's of type submit within a form we don't want to submit.
-      try {
-        // For actions with `accept: 'form'`, pass an empty FormData if no actual form fields are needed.
-        const { data, error } = await actions.user.logout();
-
-        if (error) {
-          console.error('Logout action failed:', error);
-          alert(`退出登录失败: ${error.message || '未知错误'}`);
-          return;
->>>>>>> ad2ecffe
         }
 
         logoutButton?.addEventListener('click', async () => {
