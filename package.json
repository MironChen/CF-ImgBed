--- conflicted
+++ resolved
@@ -1,5 +1,4 @@
 {
-<<<<<<< HEAD
     "name": "cf-imgbed",
     "type": "module",
     "version": "0.0.1",
@@ -43,36 +42,7 @@
         "lint-staged": "^16.0.0",
         "prettier": "3.5.3",
         "prettier-plugin-astro": "^0.14.1",
+		"daisyui": "^5.0.35",
         "wrangler": "^4.14.4"
     }
-=======
-	"name": "cf-imgbed",
-	"type": "module",
-	"version": "0.0.1",
-	"scripts": {
-		"dev": "astro dev",
-		"build": "astro build",
-		"preview": "astro build && wrangler pages dev",
-		"astro": "astro",
-		"deploy": "astro build && wrangler pages deploy",
-		"cf-typegen": "wrangler types"
-	},
-	"dependencies": {
-		"@astrojs/cloudflare": "^12.5.2",
-		"@astrojs/preact": "^4.0.11",
-		"@preact/signals-core": "^1.8.0",
-		"@tailwindcss/vite": "^4.1.6",
-		"astro": "^5.7.12",
-		"cropperjs": "^2.0.0",
-		"nanoid": "^5.1.5",
-		"preact": "^10.26.6",
-		"tailwindcss": "^4.1.6"
-	},
-	"packageManager": "pnpm@10.6.5+sha512.cdf928fca20832cd59ec53826492b7dc25dc524d4370b6b4adbf65803d32efaa6c1c88147c0ae4e8d579a6c9eec715757b50d4fa35eea179d868eada4ed043af",
-	"devDependencies": {
-		"@cloudflare/workers-types": "^4.20250510.0",
-		"daisyui": "^5.0.35",
-		"wrangler": "^4.14.4"
-	}
->>>>>>> ad2ecffe
 }